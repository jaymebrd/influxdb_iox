//! This module contains the interface to the Catalog / Chunks used by
//! the query engine

use super::{
    catalog::{Catalog, TableNameFilter},
    chunk::DbChunk,
    query_log::QueryLog,
};
use crate::system_tables;
use async_trait::async_trait;
use data_types::{chunk_metadata::ChunkSummary, partition_metadata::PartitionAddr};
use datafusion::{
    catalog::{catalog::CatalogProvider, schema::SchemaProvider},
    datasource::TableProvider,
};
use hashbrown::HashMap;
use job_registry::JobRegistry;
use metric::{Attributes, Metric, U64Counter};
use observability_deps::tracing::debug;
use parking_lot::{MappedMutexGuard, Mutex, MutexGuard};
use predicate::predicate::{Predicate, PredicateBuilder};
use query::{
    provider::{ChunkPruner, ProviderBuilder},
    pruning::{prune_chunks, PruningObserver},
    QueryChunk, QueryChunkMeta, QueryCompletedToken, QueryDatabase, DEFAULT_SCHEMA,
};
use schema::Schema;
use std::{any::Any, sync::Arc};
use system_tables::{SystemSchemaProvider, SYSTEM_SCHEMA};
use time::TimeProvider;

/// The number of entries to store in the circular query buffer log
const QUERY_LOG_SIZE: usize = 100;

/// Metrics related to chunk access (pruning specifically)
#[derive(Debug)]
struct AccessMetrics {
    /// The database name
    db_name: Arc<str>,
    /// Total number of chunks pruned via statistics
    pruned_chunks: Metric<U64Counter>,
    /// Total number of rows pruned using statistics
    pruned_rows: Metric<U64Counter>,
    /// Keyed by table name
    tables: Mutex<HashMap<Arc<str>, TableAccessMetrics>>,
}

impl AccessMetrics {
    fn new(registry: &metric::Registry, db_name: Arc<str>) -> Self {
        let pruned_chunks = registry.register_metric(
            "query_access_pruned_chunks",
            "Number of chunks pruned using metadata",
        );

        let pruned_rows = registry.register_metric(
            "query_access_pruned_rows",
            "Number of rows pruned using metadata",
        );

        Self {
            db_name,
            pruned_chunks,
            pruned_rows,
            tables: Default::default(),
        }
    }

    fn table_metrics(&self, table: &Arc<str>) -> MappedMutexGuard<'_, TableAccessMetrics> {
        MutexGuard::map(self.tables.lock(), |tables| {
            let (_, metrics) = tables.raw_entry_mut().from_key(table).or_insert_with(|| {
                let attributes = Attributes::from([
                    ("db_name", self.db_name.to_string().into()),
                    ("table_name", table.to_string().into()),
                ]);

                let metrics = TableAccessMetrics {
                    pruned_chunks: self.pruned_chunks.recorder(attributes.clone()),
                    pruned_rows: self.pruned_rows.recorder(attributes),
                };

                (Arc::clone(table), metrics)
            });
            metrics
        })
    }
}

/// Metrics related to chunk access for a specific table
#[derive(Debug)]
struct TableAccessMetrics {
    /// Total number of chunks pruned via statistics
    pruned_chunks: U64Counter,
    /// Total number of rows pruned using statistics
    pruned_rows: U64Counter,
}

/// `QueryCatalogAccess` implements traits that allow the query engine
/// (and DataFusion) to access the contents of the IOx catalog.
#[derive(Debug)]
pub(crate) struct QueryCatalogAccess {
    /// The catalog to have access to
    catalog: Arc<Catalog>,

    /// Handles finding / pruning chunks based on predicates
    chunk_access: Arc<ChunkAccess>,

    /// Stores queries which have been executed
    query_log: Arc<QueryLog>,

    /// Provides access to system tables
    system_tables: Arc<SystemSchemaProvider>,

    /// Provides access to "normal" user tables
    user_tables: Arc<DbSchemaProvider>,
}

impl QueryCatalogAccess {
    pub fn new(
        db_name: impl Into<String>,
        catalog: Arc<Catalog>,
        jobs: Arc<JobRegistry>,
        time_provider: Arc<dyn TimeProvider>,
        metric_registry: &metric::Registry,
    ) -> Self {
        let db_name = Arc::from(db_name.into());
        let access_metrics = AccessMetrics::new(metric_registry, Arc::clone(&db_name));
        let chunk_access = Arc::new(ChunkAccess::new(Arc::clone(&catalog), access_metrics));
        let query_log = Arc::new(QueryLog::new(QUERY_LOG_SIZE, time_provider));

        let system_tables = Arc::new(SystemSchemaProvider::new(
            db_name.as_ref(),
            Arc::clone(&catalog),
            jobs,
            Arc::clone(&query_log),
        ));
        let user_tables = Arc::new(DbSchemaProvider::new(
            Arc::clone(&catalog),
            Arc::clone(&chunk_access),
        ));
        Self {
            catalog,
            chunk_access,
            query_log,
            system_tables,
            user_tables,
        }
    }
}

/// Encapsulates everything needed to find candidate chunks for
/// queries (including pruning based on metadata)
#[derive(Debug)]
struct ChunkAccess {
    /// The catalog to have access to
    catalog: Arc<Catalog>,

    /// Metrics about query processing
    access_metrics: AccessMetrics,
}

impl ChunkAccess {
    fn new(catalog: Arc<Catalog>, access_metrics: AccessMetrics) -> Self {
        Self {
            catalog,
            access_metrics,
        }
    }

    /// Returns all chunks that may have data that passes the
    /// specified predicates. The chunks are pruned as aggressively as
    /// possible based on metadata.
    fn candidate_chunks(&self, predicate: &Predicate) -> Vec<Arc<DbChunk>> {
        let partition_key = predicate.partition_key.as_deref();
        let table_names: TableNameFilter<'_> = predicate.table_names.as_ref().into();

        // Apply initial partition key / table name pruning
        let chunks = self
            .catalog
            .filtered_chunks(table_names, partition_key, DbChunk::snapshot);

        self.prune_chunks(chunks, predicate)
    }
}

impl ChunkPruner<DbChunk> for ChunkAccess {
    fn prune_chunks(&self, chunks: Vec<Arc<DbChunk>>, predicate: &Predicate) -> Vec<Arc<DbChunk>> {
        // TODO: call "apply_predicate" here too for additional
        // metadata based pruning

        debug!(num_chunks=chunks.len(), %predicate, "Attempting to prune chunks");
        prune_chunks(self, chunks, predicate)
    }
}

impl PruningObserver for ChunkAccess {
    type Observed = DbChunk;

    fn was_pruned(&self, chunk: &Self::Observed) {
        let metrics = self.access_metrics.table_metrics(chunk.table_name());
        metrics.pruned_chunks.inc(1);
        metrics.pruned_rows.inc(chunk.summary().total_count())
    }

    fn could_not_prune_chunk(&self, chunk: &Self::Observed, reason: &str) {
        debug!(
            chunk_id=%chunk.id().get(),
            reason,
            "could not prune chunk from query",
        )
    }
}

#[async_trait]
impl QueryDatabase for QueryCatalogAccess {
    type Chunk = DbChunk;

    /// Return a covering set of chunks for a particular partition
    fn chunks(&self, predicate: &Predicate) -> Vec<Arc<Self::Chunk>> {
        self.chunk_access.candidate_chunks(predicate)
    }

<<<<<<< HEAD
    fn partition_addrs(&self) -> Result<Vec<PartitionAddr>, Self::Error> {
        Ok(self.catalog.partition_addrs())
=======
    fn partition_addrs(&self) -> Vec<PartitionAddr> {
        self.catalog.partition_addrs()
>>>>>>> b036db29
    }

    fn chunk_summaries(&self) -> Vec<ChunkSummary> {
        self.catalog.chunk_summaries()
    }

    fn table_schema(&self, table_name: &str) -> Option<Arc<Schema>> {
        self.catalog
            .table(table_name)
            .ok()
            .map(|table| Arc::clone(&table.schema().read()))
    }

    fn record_query(
        &self,
        query_type: impl Into<String>,
        query_text: impl Into<String>,
    ) -> QueryCompletedToken<'_> {
        // When the query token is dropped the query entry's completion time
        // will be set.
        let entry = self.query_log.push(query_type, query_text);
        QueryCompletedToken::new(move || self.query_log.set_completed(entry))
    }
}

// Datafusion catalog provider interface
impl CatalogProvider for QueryCatalogAccess {
    fn as_any(&self) -> &dyn Any {
        self as &dyn Any
    }

    fn schema_names(&self) -> Vec<String> {
        vec![
            DEFAULT_SCHEMA.to_string(),
            system_tables::SYSTEM_SCHEMA.to_string(),
        ]
    }

    fn schema(&self, name: &str) -> Option<Arc<dyn SchemaProvider>> {
        match name {
            DEFAULT_SCHEMA => Some(Arc::clone(&self.user_tables) as Arc<dyn SchemaProvider>),
            SYSTEM_SCHEMA => Some(Arc::clone(&self.system_tables) as Arc<dyn SchemaProvider>),
            _ => None,
        }
    }
}

/// Implement the DataFusion schema provider API
#[derive(Debug)]
struct DbSchemaProvider {
    /// The catalog to have access to
    catalog: Arc<Catalog>,

    /// Handles finding / pruning chunks based on predicates
    chunk_access: Arc<ChunkAccess>,
}

impl DbSchemaProvider {
    fn new(catalog: Arc<Catalog>, chunk_access: Arc<ChunkAccess>) -> Self {
        Self {
            catalog,
            chunk_access,
        }
    }
}

impl SchemaProvider for DbSchemaProvider {
    fn as_any(&self) -> &dyn Any {
        self as &dyn Any
    }

    fn table_names(&self) -> Vec<String> {
        self.catalog.table_names()
    }

    /// Create a table provider for the named table
    fn table(&self, table_name: &str) -> Option<Arc<dyn TableProvider>> {
        let schema = {
            let table = self.catalog.table(table_name).ok()?;
            let schema = Arc::clone(&table.schema().read());
            schema
        };

        let mut builder = ProviderBuilder::new(table_name, schema);
        builder =
            builder.add_pruner(Arc::clone(&self.chunk_access) as Arc<dyn ChunkPruner<DbChunk>>);

        let predicate = PredicateBuilder::new().table(table_name).build();

        for chunk in self.chunk_access.candidate_chunks(&predicate) {
            builder = builder.add_chunk(chunk);
        }

        match builder.build() {
            Ok(provider) => Some(Arc::new(provider)),
            Err(e) => panic!("unexpected error: {:?}", e),
        }
    }

    fn table_exist(&self, name: &str) -> bool {
        self.catalog.table(name).is_ok()
    }
}<|MERGE_RESOLUTION|>--- conflicted
+++ resolved
@@ -219,13 +219,8 @@
         self.chunk_access.candidate_chunks(predicate)
     }
 
-<<<<<<< HEAD
-    fn partition_addrs(&self) -> Result<Vec<PartitionAddr>, Self::Error> {
-        Ok(self.catalog.partition_addrs())
-=======
     fn partition_addrs(&self) -> Vec<PartitionAddr> {
         self.catalog.partition_addrs()
->>>>>>> b036db29
     }
 
     fn chunk_summaries(&self) -> Vec<ChunkSummary> {
