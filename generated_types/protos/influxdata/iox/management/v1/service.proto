--- conflicted
+++ resolved
@@ -455,24 +455,8 @@
   // table name
   string table_name = 2;
 
-<<<<<<< HEAD
   // a delete info: time range and predicate of other binary expressions
   ParseDelete parse_delete = 3;
-=======
-  // delete predicate
-  // Ideally, this can be any complicated expressions that DataFusion supports
-  // but in our first version, we only support what our read buffer does which is
-  // conjunctive expressions with columns being compared to literals using = or != operators.
-  // Also, to avoid user making mistake deleting the whole table, we will force them to
-  // inlcude delete time range start and stop in different fields defined below
-  string delete_predicate = 3;
-
-  // start time range of deleting data
-  string start_time = 4;
-
-  // stop time range of deleting data
-  string stop_time = 5;
->>>>>>> d5939fa9
 }
 
 message DeleteResponse {
