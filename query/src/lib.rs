//! Contains the IOx query engine
#![deny(rustdoc::broken_intra_doc_links, rustdoc::bare_urls, rust_2018_idioms)]
#![warn(
    missing_debug_implementations,
    clippy::explicit_iter_loop,
    clippy::use_self,
    clippy::clone_on_ref_ptr,
    clippy::future_not_send
)]

use data_types::{
    chunk_metadata::{ChunkAddr, ChunkId, ChunkOrder, ChunkSummary},
    delete_predicate::DeletePredicate,
    partition_metadata::{InfluxDbType, PartitionAddr, TableSummary},
};
use datafusion::physical_plan::SendableRecordBatchStream;
use exec::stringset::StringSet;
use observability_deps::tracing::{debug, trace};
use predicate::predicate::{Predicate, PredicateMatch};
use schema::selection::Selection;
use schema::{sort::SortKey, Schema, TIME_COLUMN_NAME};

use hashbrown::HashMap;
use std::{collections::BTreeSet, fmt::Debug, iter::FromIterator, sync::Arc};

pub mod exec;
pub mod frontend;
pub mod func;
pub mod group_by;
pub mod plan;
pub mod provider;
pub mod pruning;
pub mod statistics;
pub mod util;

pub use exec::context::{DEFAULT_CATALOG, DEFAULT_SCHEMA};

/// Trait for an object (designed to be a Chunk) which can provide
/// metadata
pub trait QueryChunkMeta: Sized {
    /// Return a reference to the summary of the data
    fn summary(&self) -> &TableSummary;

    /// return a reference to the summary of the data held in this chunk
    fn schema(&self) -> Arc<Schema>;

    /// return a reference to delete predicates of the chunk
    fn delete_predicates(&self) -> &[Arc<DeletePredicate>];

    /// return true if the chunk has delete predicates
    fn has_delete_predicates(&self) -> bool {
        !self.delete_predicates().is_empty()
    }

    /// return column names participating in the all delete predicates
    /// in lexicographical order with one exception that time column is last
    /// This order is to be consistent with Schema::primary_key
    fn delete_predicate_columns(&self) -> Vec<&str> {
        // get all column names but time
        let mut col_names = BTreeSet::new();
        for pred in self.delete_predicates() {
            for expr in &pred.exprs {
                if expr.column != schema::TIME_COLUMN_NAME {
                    col_names.insert(expr.column.as_str());
                }
            }
        }

        // convert to vector
        let mut column_names = Vec::from_iter(col_names);

        // Now add time column to the end of the vector
        // Since time range is a must in the delete predicate, time column must be in this list
        column_names.push(TIME_COLUMN_NAME);

        column_names
    }
}

/// A `QueryCompletedToken` is returned by `record_query` implementations of
/// a `QueryDatabase`. It is used to trigger side-effects (such as query timing)
/// on query completion.
pub struct QueryCompletedToken<'a> {
    f: Option<Box<dyn FnOnce() + Send + 'a>>,
}

impl<'a> Debug for QueryCompletedToken<'a> {
    fn fmt(&self, f: &mut std::fmt::Formatter<'_>) -> std::fmt::Result {
        f.debug_struct("QueryCompletedToken").finish()
    }
}

impl<'a> QueryCompletedToken<'a> {
    pub fn new(f: impl FnOnce() + Send + 'a) -> Self {
        Self {
            f: Some(Box::new(f)),
        }
    }
}

impl<'a> Drop for QueryCompletedToken<'a> {
    fn drop(&mut self) {
        if let Some(f) = self.f.take() {
            (f)()
        }
    }
}

/// A `Database` is the main trait implemented by the IOx subsystems
/// that store actual data.
///
/// Databases store data organized by partitions and each partition stores
/// data in Chunks.
pub trait QueryDatabase: Debug + Send + Sync {
    type Chunk: QueryChunk;

    /// Return the partition keys for data in this DB
<<<<<<< HEAD
    fn partition_addrs(&self) -> Result<Vec<PartitionAddr>, Self::Error>;
=======
    fn partition_addrs(&self) -> Vec<PartitionAddr>;
>>>>>>> b036db29

    /// Schema for a specific table if the table exists.
    fn table_schema(&self, table_name: &str) -> Option<Arc<Schema>>;

    /// Returns a set of chunks within the partition with data that may match
    /// the provided predicate. If possible, chunks which have no rows that can
    /// possibly match the predicate may be omitted.
    fn chunks(&self, predicate: &Predicate) -> Vec<Arc<Self::Chunk>>;

    /// Return a summary of all chunks in this database, in all partitions
    fn chunk_summaries(&self) -> Vec<ChunkSummary>;

    /// Record that particular type of query was run / planned
    fn record_query(
        &self,
        query_type: impl Into<String>,
        query_text: impl Into<String>,
    ) -> QueryCompletedToken<'_>;
}

/// Collection of data that shares the same partition key
pub trait QueryChunk: QueryChunkMeta + Debug + Send + Sync {
    type Error: std::error::Error + Send + Sync + 'static;

    /// returns the Id of this chunk. Ids are unique within a
    /// particular partition.
    fn id(&self) -> ChunkId;

    /// Returns the ChunkAddr of this chunk
    fn addr(&self) -> ChunkAddr;

    /// Returns the name of the table stored in this chunk
    fn table_name(&self) -> &str;

    /// Returns true if the chunk may contain a duplicate "primary
    /// key" within itself
    fn may_contain_pk_duplicates(&self) -> bool;

    /// Returns the result of applying the `predicate` to the chunk
    /// using an efficient, but inexact method, based on metadata.
    ///
    /// NOTE: This method is suitable for calling during planning, and
    /// may return PredicateMatch::Unknown for certain types of
    /// predicates.
    fn apply_predicate_to_metadata(
        &self,
        predicate: &Predicate,
    ) -> Result<PredicateMatch, Self::Error>;

    /// Returns a set of Strings with column names from the specified
    /// table that have at least one row that matches `predicate`, if
    /// the predicate can be evaluated entirely on the metadata of
    /// this Chunk. Returns `None` otherwise
    fn column_names(
        &self,
        predicate: &Predicate,
        columns: Selection<'_>,
    ) -> Result<Option<StringSet>, Self::Error>;

    /// Return a set of Strings containing the distinct values in the
    /// specified columns. If the predicate can be evaluated entirely
    /// on the metadata of this Chunk. Returns `None` otherwise
    ///
    /// The requested columns must all have String type.
    fn column_values(
        &self,
        column_name: &str,
        predicate: &Predicate,
    ) -> Result<Option<StringSet>, Self::Error>;

    /// Provides access to raw `QueryChunk` data as an
    /// asynchronous stream of `RecordBatch`es filtered by a *required*
    /// predicate. Note that not all chunks can evaluate all types of
    /// predicates and this function will return an error
    /// if requested to evaluate with a predicate that is not supported
    ///
    /// This is the analog of the `TableProvider` in DataFusion
    ///
    /// The reason we can't simply use the `TableProvider` trait
    /// directly is that the data for a particular Table lives in
    /// several chunks within a partition, so there needs to be an
    /// implementation of `TableProvider` that stitches together the
    /// streams from several different `QueryChunk`s.
    fn read_filter(
        &self,
        predicate: &Predicate,
        selection: Selection<'_>,
    ) -> Result<SendableRecordBatchStream, Self::Error>;

    /// Returns true if data of this chunk is sorted
    fn is_sorted_on_pk(&self) -> bool;

    /// Returns the sort key of the chunk if any
    fn sort_key(&self) -> Option<SortKey<'_>>;

    /// Returns chunk type which is either MUB, RUB, OS
    fn chunk_type(&self) -> &str;

    /// Order of this chunk relative to other overlapping chunks.
    fn order(&self) -> ChunkOrder;
}

/// Implement ChunkMeta for something wrapped in an Arc (like Chunks often are)
impl<P> QueryChunkMeta for Arc<P>
where
    P: QueryChunkMeta,
{
    fn summary(&self) -> &TableSummary {
        self.as_ref().summary()
    }

    fn schema(&self) -> Arc<Schema> {
        self.as_ref().schema()
    }

    fn delete_predicates(&self) -> &[Arc<DeletePredicate>] {
        let pred = self.as_ref().delete_predicates();
        debug!(?pred, "Delete predicate in QueryChunkMeta");
        pred
    }
}

/// Compute a sort key that orders lower cardinality columns first
///
/// In the absence of more precise information, this should yield a
/// good ordering for RLE compression
pub fn compute_sort_key<'a>(summaries: impl Iterator<Item = &'a TableSummary>) -> SortKey<'a> {
    let mut cardinalities: HashMap<&str, u64> = Default::default();
    for summary in summaries {
        for column in &summary.columns {
            if column.influxdb_type != Some(InfluxDbType::Tag) {
                continue;
            }

            let mut cnt = 0;
            if let Some(count) = column.stats.distinct_count() {
                cnt = count.get();
            }
            *cardinalities.entry(column.name.as_str()).or_default() += cnt;
        }
    }

    trace!(cardinalities=?cardinalities, "cardinalities of of columns to compute sort key");

    let mut cardinalities: Vec<_> = cardinalities.into_iter().collect();
    // Sort by (cardinality, column_name) to have deterministic order if same cardinality
    cardinalities.sort_by_key(|x| (x.1, x.0));

    let mut key = SortKey::with_capacity(cardinalities.len() + 1);
    for (col, _) in cardinalities {
        key.push(col, Default::default())
    }
    key.push(TIME_COLUMN_NAME, Default::default());

    trace!(computed_sort_key=?key, "Value of sort key from compute_sort_key");

    key
}

// Note: I would like to compile this module only in the 'test' cfg,
// but when I do so then other modules can not find them. For example:
//
// error[E0433]: failed to resolve: could not find `test` in `storage`
//   --> src/server/mutable_buffer_routes.rs:353:19
//     |
// 353 |     use query::test::TestDatabaseStore;
//     |                ^^^^ could not find `test` in `query`

//
//#[cfg(test)]
pub mod test;<|MERGE_RESOLUTION|>--- conflicted
+++ resolved
@@ -115,11 +115,7 @@
     type Chunk: QueryChunk;
 
     /// Return the partition keys for data in this DB
-<<<<<<< HEAD
-    fn partition_addrs(&self) -> Result<Vec<PartitionAddr>, Self::Error>;
-=======
     fn partition_addrs(&self) -> Vec<PartitionAddr>;
->>>>>>> b036db29
 
     /// Schema for a specific table if the table exists.
     fn table_schema(&self, table_name: &str) -> Option<Arc<Schema>>;
